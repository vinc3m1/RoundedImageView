--- conflicted
+++ resolved
@@ -216,12 +216,8 @@
     if (drawable == null) { return; }
 
     if (drawable instanceof RoundedDrawable) {
-<<<<<<< HEAD
        ((RoundedDrawable) drawable)
           .setScaleType(mScaleType)
-=======
-        ((RoundedDrawable) drawable).setScaleType(mScaleType)
->>>>>>> ae3e4c7f
           .setBorderWidth(borderWidth)
           .setBorderColor(borderColor)
           .setOnlyTopRounded(onlyTopRounded)
@@ -294,7 +290,6 @@
           return;
       }
 
-<<<<<<< HEAD
     borderColor =
             (colors != null) ? colors : ColorStateList.valueOf(RoundedDrawable.DEFAULT_BORDER_COLOR);
     updateDrawableAttrs();
@@ -329,52 +324,6 @@
       updateDrawableAttrs();
       updateBackgroundDrawableAttrs(false);
   }
-=======
-      borderColor =
-              (colors != null) ? colors : ColorStateList.valueOf(RoundedDrawable.DEFAULT_BORDER_COLOR);
-      updateDrawableAttrs();
-      updateBackgroundDrawableAttrs(false);
-      if (borderWidth > 0) {
-          invalidate();
-      }
-  }
-    public boolean isOnlyTopRounded() {
-        return onlyTopRounded;
-    }
-
-    public void setOnlyTopRounded(boolean Rounded) {
-        if(onlyTopRounded) {
-            return;
-        }
-        onlyTopRounded = Rounded;
-        updateDrawableAttrs();
-        updateBackgroundDrawableAttrs(false);
-        invalidate();
-    }
-
-    public boolean isOnlyBottomRounded() {
-        return  onlyBottomRounded;
-    }
-
-    public void setOnlyBottomRounded(boolean Rounded) {
-        if(onlyBottomRounded) {
-            return;
-        }
-        onlyBottomRounded = Rounded;
-        updateDrawableAttrs();
-        updateBackgroundDrawableAttrs(false);
-    }
-
-    public boolean isOval() {
-        return isOval;
-    }
-
-
->>>>>>> ae3e4c7f
-
-
-
-
 
   public void setOval(boolean oval) {
     isOval = oval;
