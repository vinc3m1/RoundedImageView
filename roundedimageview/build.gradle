apply plugin: 'com.android.library'
apply plugin: 'maven'
apply plugin: 'signing'

def sonatypeUsername = project.hasProperty('sonatypeUsername') ? sonatypeUsername : ""
def sonatypePassword = project.hasProperty('sonatypePassword') ? sonatypePassword : ""

android {
<<<<<<< HEAD
  compileSdkVersion 20
  buildToolsVersion '20.0.0'
=======
  compileSdkVersion 21
  buildToolsVersion '21.0.1'
>>>>>>> 21edc17f

  compileOptions {
    sourceCompatibility JavaVersion.VERSION_1_7
    targetCompatibility JavaVersion.VERSION_1_7
  }
}

dependencies {
  provided 'com.squareup.picasso:picasso:2.3.4'
}

task androidJavadocs(type: Javadoc) {
  source = android.sourceSets.main.java.source
}

task androidJavadocsJar(type: Jar) {
  classifier = 'javadoc'
  //basename = artifact_id
  from androidJavadocs.destinationDir
}

task androidSourcesJar(type: Jar) {
  classifier = 'sources'
  //basename = artifact_id
  from android.sourceSets.main.java.source
}

artifacts {
  archives androidSourcesJar
  archives androidJavadocsJar
}

signing {
  required { has("release") && gradle.taskGraph.hasTask("uploadArchives") }
  sign configurations.archives
}

uploadArchives {
  repositories.mavenDeployer {
    beforeDeployment { MavenDeployment deployment -> signing.signPom(deployment) }

    repository(url: 'https://oss.sonatype.org/service/local/staging/deploy/maven2/') {
      authentication(userName: sonatypeUsername, password: sonatypePassword)
    }

    snapshotRepository(url: 'https://oss.sonatype.org/content/repositories/snapshots/') {
      authentication(userName: sonatypeUsername, password: sonatypePassword)
    }

    pom {
      project {
        name 'RoundedImageView'
        packaging 'aar'

        description 'Fast ImageView with support for rounded corners and borders'
        url 'https://github.com/vinc3m1/RoundedImageView'

        scm {
          url 'scm:git@github.com:vinc3m1/RoundedImageView.git'
          connection 'scm:git@github.com:vinc3m1/RoundedImageView.git'
          developerConnection 'scm:git@github.com:vinc3m1/RoundedImageView.git'
        }

        licenses {
          license {
            name 'The Apache Software License, Version 2.0'
            url 'http://www.apache.org/licenses/LICENSE-2.0.txt'
            distribution 'repo'
          }
        }

        developers {
          developer {
            id 'vinc3m1'
            name 'Vince Mi'
            email 'vince@makeramen.com'
          }
        }
      }
    }
  }
}<|MERGE_RESOLUTION|>--- conflicted
+++ resolved
@@ -6,13 +6,8 @@
 def sonatypePassword = project.hasProperty('sonatypePassword') ? sonatypePassword : ""
 
 android {
-<<<<<<< HEAD
-  compileSdkVersion 20
-  buildToolsVersion '20.0.0'
-=======
   compileSdkVersion 21
   buildToolsVersion '21.0.1'
->>>>>>> 21edc17f
 
   compileOptions {
     sourceCompatibility JavaVersion.VERSION_1_7
