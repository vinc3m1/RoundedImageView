--- conflicted
+++ resolved
@@ -2,21 +2,16 @@
 
 repositories {
   mavenCentral()
-  //    maven {
-  //        url 'https://oss.sonatype.org/content/repositories/snapshots/'
-  //        url 'https://oss.sonatype.org/content/repositories/releases/'
-  //    }
+  // maven {
+  //     url 'https://oss.sonatype.org/content/repositories/snapshots/'
+  //     url 'https://oss.sonatype.org/content/repositories/releases/'
+  // }
 }
 
 dependencies {
-<<<<<<< HEAD
   //compile 'com.makeramen:roundedimageview:1.2.0'
   compile project(':roundedimageview')
   compile 'com.squareup.picasso:picasso:2.1.+'
-=======
-  compile 'com.makeramen:roundedimageview:1.2.0'
-  //    compile project(':roundedimageview')
->>>>>>> af97be5d
 }
 
 android {
