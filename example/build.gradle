apply plugin: 'com.android.application'

repositories {
  mavenCentral()
  // maven {
  //     url 'https://oss.sonatype.org/content/repositories/snapshots/'
  //     url 'https://oss.sonatype.org/content/repositories/releases/'
  // }
}

dependencies {
  //compile 'com.makeramen:roundedimageview:1.2.0'
  compile project(':roundedimageview')
  compile 'com.squareup.picasso:picasso:2.3.4'
}

android {
<<<<<<< HEAD
  compileSdkVersion 20
  buildToolsVersion '20.0.0'
=======
  compileSdkVersion 21
  buildToolsVersion '21.0.1'
>>>>>>> 4bfdb72f

  compileOptions {
    sourceCompatibility JavaVersion.VERSION_1_7
    targetCompatibility JavaVersion.VERSION_1_7
  }
}<|MERGE_RESOLUTION|>--- conflicted
+++ resolved
@@ -15,13 +15,8 @@
 }
 
 android {
-<<<<<<< HEAD
-  compileSdkVersion 20
-  buildToolsVersion '20.0.0'
-=======
-  compileSdkVersion 21
+  compileSdkVersion 21g
   buildToolsVersion '21.0.1'
->>>>>>> 4bfdb72f
 
   compileOptions {
     sourceCompatibility JavaVersion.VERSION_1_7
