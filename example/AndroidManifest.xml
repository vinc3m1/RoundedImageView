<?xml version="1.0" encoding="utf-8"?>
<manifest xmlns:android="http://schemas.android.com/apk/res/android"
    package="com.makeramen.example"
    android:versionCode="1"
    android:versionName="1.0">

<<<<<<< HEAD
  <uses-permission android:name="android.permission.INTERNET" />

  <uses-sdk
      android:minSdkVersion="8"
      android:targetSdkVersion="18" />

  <application
      android:allowBackup="true"
      android:icon="@drawable/ic_launcher"
      android:label="@string/app_name"
      android:theme="@style/AppTheme">
    <activity
        android:name="com.makeramen.example.PicassoActivity"
        android:label="@string/app_name">
      <intent-filter>
        <action android:name="android.intent.action.MAIN" />

=======
  <uses-sdk
      android:minSdkVersion="8"
      android:targetSdkVersion="18" />

  <application
      android:allowBackup="true"
      android:icon="@drawable/ic_launcher"
      android:label="@string/app_name"
      android:theme="@style/AppTheme">
    <activity
        android:name="com.makeramen.example.RoundedActivity"
        android:label="@string/app_name">
      <intent-filter>
        <action android:name="android.intent.action.MAIN" />

>>>>>>> af97be5d
        <category android:name="android.intent.category.LAUNCHER" />
      </intent-filter>
    </activity>
  </application>

</manifest><|MERGE_RESOLUTION|>--- conflicted
+++ resolved
@@ -4,7 +4,6 @@
     android:versionCode="1"
     android:versionName="1.0">
 
-<<<<<<< HEAD
   <uses-permission android:name="android.permission.INTERNET" />
 
   <uses-sdk
@@ -21,24 +20,6 @@
         android:label="@string/app_name">
       <intent-filter>
         <action android:name="android.intent.action.MAIN" />
-
-=======
-  <uses-sdk
-      android:minSdkVersion="8"
-      android:targetSdkVersion="18" />
-
-  <application
-      android:allowBackup="true"
-      android:icon="@drawable/ic_launcher"
-      android:label="@string/app_name"
-      android:theme="@style/AppTheme">
-    <activity
-        android:name="com.makeramen.example.RoundedActivity"
-        android:label="@string/app_name">
-      <intent-filter>
-        <action android:name="android.intent.action.MAIN" />
-
->>>>>>> af97be5d
         <category android:name="android.intent.category.LAUNCHER" />
       </intent-filter>
     </activity>
