buildscript {
  repositories {
    mavenCentral()
  }

  dependencies {
    classpath 'com.android.tools.build:gradle:0.13.2'
  }
}

allprojects {
  group 'com.makeramen'
<<<<<<< HEAD
  version '1.4.0-SNAPSHOT'
=======
  version '1.3.1'
>>>>>>> 21edc17f
  repositories {
    mavenCentral()
  }
}<|MERGE_RESOLUTION|>--- conflicted
+++ resolved
@@ -10,11 +10,7 @@
 
 allprojects {
   group 'com.makeramen'
-<<<<<<< HEAD
   version '1.4.0-SNAPSHOT'
-=======
-  version '1.3.1'
->>>>>>> 21edc17f
   repositories {
     mavenCentral()
   }
